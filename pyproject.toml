--- conflicted
+++ resolved
@@ -28,49 +28,21 @@
 numpy = "*"
 nibabel = "*"
 zarr = "^2.0.0"
-<<<<<<< HEAD
-indexed_gzip = "*"
-
-[tool.poetry.group.remote]
-optional = true
-[tool.poetry.group.df.dependencies]
-dandi = "^0.44"
-fsspec = ">= 2021.0.0"
-
-[tool.poetry.group.df]
-optional = true
-[tool.poetry.group.df.dependencies]
-glymur = "*"
-
-[tool.poetry.group.lsm]
-optional = true
-[tool.poetry.group.lsm.dependencies]
-tifffile = "*"
-
-[tool.poetry.group.psoct]
-optional = true
-[tool.poetry.group.psoct.dependencies]
-h5py = "*"
-scipy = "*"
-
-[tool.poetry.group.wk]
-optional = true
-[tool.poetry.group.wk.dependencies]
-wkw = "*"
-=======
 # optionals
 glymur = { version = "*", optional = true }
 tifffile = { version = "*", optional = true }
 h5py = { version = "*", optional = true }
 scipy = { version = "*", optional = true }
 wkw = { version = "*", optional = true }
+dandi = { version = "^0.44", optional = true }
+fsspec = { version = ">= 2021.0.0", extras = ["full"], optional = true }
 
 [tool.poetry.extras]
+remote = ["dandi", "fsspec"]
 df = ["glymur"]
 lsm = ["tifffile"]
 psoct = ["h5py", "scipy"]
 wk = ["wkw"]
->>>>>>> 9bf301fb
 
 [tool.poetry.group.dev]
 optional = true
