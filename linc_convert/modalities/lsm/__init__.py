"""Light Sheet Microscopy converters."""

try:
    import tifffile as _  # noqa: F401

<<<<<<< HEAD
    __all__ = ["cli", "mosaic", "multi_slice", "spool", "stripe"]

    from . import cli, mosaic, multi_slice, spool, stripe
=======
    __all__ = ["cli", "mosaic", "multi_slice", "spool", "single_volume"]

    from . import cli, mosaic, multi_slice, spool, single_volume
>>>>>>> 27f0d723
except ImportError:
    pass<|MERGE_RESOLUTION|>--- conflicted
+++ resolved
@@ -3,14 +3,9 @@
 try:
     import tifffile as _  # noqa: F401
 
-<<<<<<< HEAD
-    __all__ = ["cli", "mosaic", "multi_slice", "spool", "stripe"]
+    __all__ = ["cli", "mosaic", "multi_slice", "spool", "single_volume", "stripe"]
+    __all__ = ["cli", "mosaic", "multi_slice", "spool"]
 
-    from . import cli, mosaic, multi_slice, spool, stripe
-=======
-    __all__ = ["cli", "mosaic", "multi_slice", "spool", "single_volume"]
-
-    from . import cli, mosaic, multi_slice, spool, single_volume
->>>>>>> 27f0d723
+    from . import cli, mosaic, multi_slice, spool, single_volume, stripe
 except ImportError:
     pass